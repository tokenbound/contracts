// SPDX-License-Identifier: UNLICENSED
pragma solidity ^0.8.13;

import "openzeppelin-contracts/token/ERC721/IERC721.sol";
import "openzeppelin-contracts/token/ERC721/IERC721Receiver.sol";
import "openzeppelin-contracts/token/ERC1155/IERC1155Receiver.sol";
import "openzeppelin-contracts/interfaces/IERC1271.sol";
import "openzeppelin-contracts/utils/cryptography/SignatureChecker.sol";
import "openzeppelin-contracts/utils/Address.sol";

import "./MinimalReceiver.sol";
import "./interfaces/IVault.sol";
import "./lib/MinimalProxyStore.sol";

/**
 * @title A smart contract wallet owned by a single ERC721 token
 * @author Jayden Windle (jaydenwindle)
 */
contract Vault is IVault, MinimalReceiver {
    error NotAuthorized();
    error VaultLocked();
    error ExceedsMaxLockTime();

    /**
     * @dev Timestamp at which Vault will unlock
     */
    uint256 public unlockTimestamp;

    /**
     * @dev Mapping from owner address to executor address
     */
    mapping(address => address) public executor;

    modifier onlyUnlocked() {
        if (unlockTimestamp > block.timestamp) revert VaultLocked();
        _;
    }

    /**
     * @dev Emitted whenever the lock status of a vault is updated
     */
    event LockUpdated(uint256 timestamp);

    /**
     * @dev Emitted whenever the executor for a vault is updated
     */
    event ExecutorUpdated(address owner, address executor);

    /**
     * @dev If vault is unlocked and an executor is set, pass call to executor
     */
    fallback(bytes calldata data)
        external
        payable
        onlyUnlocked
        returns (bytes memory result)
    {
        address _owner = owner();
        address _executor = executor[_owner];

        // accept funds if executor is undefined or cannot be called
        if (_executor == address(0)) return "";
        if (_executor.code.length == 0) return "";

        bool success;
        (success, result) = _executor.call(data);

        if (!success) {
            assembly {
                revert(add(result, 32), mload(result))
            }
        }
    }

    /**
     * @dev Executes a transaction from the Vault. Must be called by an authorized sender.
     *
     * @param to      Destination address of the transaction
     * @param value   Ether value of the transaction
     * @param data    Encoded payload of the transaction
     */
    function executeCall(
        address to,
        uint256 value,
        bytes calldata data
    ) external payable onlyUnlocked returns (bytes memory result) {
        if (!isOwnerOrExecutor(msg.sender)) revert NotAuthorized();

        bool success;
        (success, result) = to.call{value: value}(data);

        if (!success) {
            assembly {
                revert(add(result, 32), mload(result))
            }
        }
    }

    /**
     * @dev Sets executior address for Vault, allowing owner to use a custom implementation if they choose to.
     * When the token controlling the vault is transferred, the implementation address will reset
     *
     * @param _executionModule the address of the execution module
     */
    function setExecutor(address _executionModule) external onlyUnlocked {
        address _owner = owner();
        if (_owner != msg.sender) revert NotAuthorized();

        executor[_owner] = _executionModule;

        emit ExecutorUpdated(_owner, _executionModule);
    }

    /**
     * @dev Locks Vault, preventing transactions from being executed until a certain time
     *
     * @param _unlockTimestamp timestamp when the vault will become unlocked
     */
<<<<<<< HEAD
    function lock(uint256 _unlockTimestamp) external onlyUnlocked {
=======
    function lock(uint256 _unlockTimestamp) external {
        if (unlockTimestamp > block.timestamp) revert VaultLocked();
        if (_unlockTimestamp > block.timestamp + 365 days)
            revert ExceedsMaxLockTime();

>>>>>>> 5532add9
        address _owner = owner();
        if (_owner != msg.sender) revert NotAuthorized();

        unlockTimestamp = _unlockTimestamp;

        emit LockUpdated(_unlockTimestamp);
    }

    /**
     * @dev Returns Vault lock status
     *
     * @return true if Vault is locked, false otherwise
     */
    function isLocked() external view returns (bool) {
        return unlockTimestamp > block.timestamp;
    }

    /**
     * @dev Returns true if caller is authorized to execute actions on this vault
     *
     * @param caller the address to query authorization for
     * @return true if caller is authorized, false otherwise
     */
    function isAuthorized(address caller) external view returns (bool) {
        return isOwnerOrExecutor(caller);
    }

    /**
     * @dev Implements EIP-1271 signature validation
     *
     * @param hash      Hash of the signed data
     * @param signature Signature to validate
     */
    function isValidSignature(bytes32 hash, bytes memory signature)
        external
        view
        returns (bytes4 magicValue)
    {
        // If vault is locked, disable signing
        if (unlockTimestamp > block.timestamp) return "";

        // If vault has an executor, check if executor signature is valid
        address _owner = owner();
        address _executor = executor[_owner];

        if (
            _executor != address(0) &&
            SignatureChecker.isValidSignatureNow(_executor, hash, signature)
        ) {
            return IERC1271.isValidSignature.selector;
        }

        // Default - check if signature is valid for vault owner
        if (SignatureChecker.isValidSignatureNow(_owner, hash, signature)) {
            return IERC1271.isValidSignature.selector;
        }

        return "";
    }

    /**
     * @dev Returns the owner of the token that controls this Vault (public for Ownable compatibility)
     *
     * @return the address of the Vault owner
     */
    function owner() public view returns (address) {
        bytes memory context = MinimalProxyStore.getContext(address(this));

        if (context.length == 0) return address(0);

        (address tokenCollection, uint256 tokenId) = abi.decode(
            context,
            (address, uint256)
        );

        return IERC721(tokenCollection).ownerOf(tokenId);
    }

    /**
     * @dev Returns true if caller is owner or ececutor
     *
     * @param caller the address to query for
     * @return true if caller is owner or executor, false otherwise
     */
    function isOwnerOrExecutor(address caller) internal view returns (bool) {
        address _owner = owner();
        if (caller == _owner) return true;

        address _executor = executor[_owner];
        if (caller == _executor) return true;

        return false;
    }
}<|MERGE_RESOLUTION|>--- conflicted
+++ resolved
@@ -116,15 +116,10 @@
      *
      * @param _unlockTimestamp timestamp when the vault will become unlocked
      */
-<<<<<<< HEAD
     function lock(uint256 _unlockTimestamp) external onlyUnlocked {
-=======
-    function lock(uint256 _unlockTimestamp) external {
-        if (unlockTimestamp > block.timestamp) revert VaultLocked();
         if (_unlockTimestamp > block.timestamp + 365 days)
             revert ExceedsMaxLockTime();
 
->>>>>>> 5532add9
         address _owner = owner();
         if (_owner != msg.sender) revert NotAuthorized();
 
