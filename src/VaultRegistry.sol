--- conflicted
+++ resolved
@@ -54,13 +54,9 @@
             salt
         );
 
-<<<<<<< HEAD
         emit VaultCreated(vaultProxy, tokenCollection, tokenId);
 
-        return payable(vaultProxy);
-=======
         return vaultProxy;
->>>>>>> abf02278
     }
 
     /**
